"""
Tests concerned with the ``fab`` tool & how it overrides Invoke defaults.
"""

import os
import sys
import re

from invoke import run
from invoke.util import cd
from mock import patch
import pytest  # because WHY would you expose @skip normally? -_-
from pytest_relaxed import raises

from fabric.config import Config
from fabric.main import program as fab_program
from fabric.exceptions import NothingToDo

from fabric.testing.base import Session
from _util import expect, support, config_file, trap


# Crappy helper to inject a test-only runtime config into test invocations.
# TODO: leverage INVOKE_RUNTIME_CONFIG in/after Fabric 2.2
def _run_fab(argstr, **kwargs):
    cmd = "fab -f {} {}".format(config_file, argstr)
    return fab_program.run(cmd, **kwargs)


class Fab_:
    class core_program_behavior:
        def version_output_contains_our_name_plus_deps(self):
            expect(
                "--version",
                r"""
Fabric .+
Paramiko .+
Invoke .+
""".strip(),
                test="regex",
            )

        def help_output_says_fab(self):
            expect("--help", "Usage: fab", test="contains")

        def exposes_hosts_flag_in_help(self):
            expect("--help", "-H STRING, --hosts=STRING", test="contains")

        def executes_remainder_as_anonymous_task(self, remote):
            remote.expect(host="myhost", cmd="whoami")
            _run_fab("-H myhost -- whoami", exit=False)

        def uses_FABRIC_env_prefix(self, environ):
            environ["FABRIC_RUN_ECHO"] = "1"
            with cd(support):
                _run_fab("expect-from-env")

        def basic_pre_and_post_tasks_still_work(self):
            with cd(support):
                # Sanity
                expect("first", "First!\n")
                expect("third", "Third!\n")
                # Real test
                expect("second", "First!\nSecond!\nThird!\n")

    class filenames:
        def loads_fabfile_not_tasks(self):
            "Loads fabfile.py, not tasks.py"
            with cd(support):
                expect(
                    "--list",
                    """
Available tasks:

  basic-run
  build
  deploy
  expect-from-env
  expect-identities
  expect-identity
  expect-mutation
  expect-mutation-to-fail
  expect-vanilla-Context
  first
  hosts-are-host-stringlike
  hosts-are-init-kwargs
  hosts-are-mixed-values
  hosts-are-myhost
  mutate
  second
  third
  two-hosts
  vanilla-Task-works-ok

""".lstrip(),
                )

        def loads_fabric_config_files_not_invoke_ones(self):
            for type_ in ("yaml", "yml", "json", "py"):
                with cd(os.path.join(support, "{}_conf".format(type_))):
                    # This task, in each subdir, expects data present in a
                    # fabric.<ext> nearby to show up in the config.
                    _run_fab("expect-conf-value")

    class runtime_ssh_config_path:
        def _run(
            self,
            flag="-S",
            file_="ssh_config/runtime.conf",
            tasks="runtime-ssh-config",
        ):
            with cd(support):
                # Relies on asserts within the task, which will bubble up as
                # it's executed in-process
                cmd = "-c runtime_fabfile {} {} -H runtime {}"
                _run_fab(cmd.format(flag, file_, tasks))

        def capital_F_flag_specifies_runtime_ssh_config_file(self):
            self._run(flag="-S")

        def long_form_flag_also_works(self):
            self._run(flag="--ssh-config")

        @raises(IOError)
        def IOErrors_if_given_missing_file(self):
            self._run(file_="nope/nothere.conf")

        @patch.object(Config, "_load_ssh_file")
        def config_only_loaded_once_per_session(self, method):
            # Task that doesn't make assertions about the config (since the
            # _actual_ config it gets is empty as we had to mock out the loader
            # method...sigh)
            self._run(tasks="dummy dummy")
            # Called only once (initial __init__) with runtime conf, instead of
            # that plus a few more pairs of calls against the default files
            # (which is what happens when clone() isn't preserving the
            # already-parsed/loaded SSHConfig)
            method.assert_called_once_with("ssh_config/runtime.conf")

    class hosts_flag_parameterizes_tasks:
        # NOTE: many of these just rely on MockRemote's builtin
        # "channel.exec_command called with given command string" asserts.

        def single_string_is_single_host_and_single_exec(self, remote):
            remote.expect(host="myhost", cmd="nope")
            # In addition to just testing a base case, this checks for a really
            # dumb bug where one appends to, instead of replacing, the task
            # list during parameterization/expansion XD
            with cd(support):
                _run_fab("-H myhost basic-run")

        def comma_separated_string_is_multiple_hosts(self, remote):
            remote.expect_sessions(
                Session("host1", cmd="nope"), Session("host2", cmd="nope")
            )
            with cd(support):
                _run_fab("-H host1,host2 basic-run")

        def multiple_hosts_works_with_remainder_too(self, remote):
            remote.expect_sessions(
                Session("host1", cmd="whoami"), Session("host2", cmd="whoami")
            )
            _run_fab("-H host1,host2 -- whoami")

        def host_string_shorthand_is_passed_through(self, remote):
            remote.expect(host="host1", port=1234, user="someuser")
            _run_fab("-H someuser@host1:1234 -- whoami")

        # NOTE: no mocking because no actual run() under test, only
        # parameterization
        # TODO: avoiding for now because implementing this requires more work
        # at the Invoke level re: deciding when to _not_ pass in the
        # session-global config object (Executor's self.config). At the moment,
        # our threading-concurrency API is oriented around Group, and we're not
        # using it for --hosts, so it's not broken...yet.
        @pytest.mark.skip
        def config_mutation_not_preserved(self):
            with cd(support):
                _run_fab("-H host1,host2 expect-mutation-to-fail")

        @trap
        def pre_post_tasks_are_not_parameterized_across_hosts(self):
            with cd(support):
                _run_fab("-H hostA,hostB,hostC second --show-host")
                output = sys.stdout.getvalue()
                # Expect pre once, 3x main, post once, as opposed to e.g. both
                # pre and main task
                expected = """
First!
Second: hostA
Second: hostB
Second: hostC
Third!
""".lstrip()
                assert output == expected

    class hosts_task_arg_parameterizes_tasks:
        # NOTE: many of these just rely on MockRemote's builtin
        # "channel.exec_command called with given command string" asserts.

        def single_string_is_single_exec(self, remote):
            remote.expect(host="myhost", cmd="nope")
            with cd(support):
                _run_fab("hosts-are-myhost")

        def multiple_strings_is_multiple_host_args(self, remote):
            remote.expect_sessions(
                Session("host1", cmd="nope"), Session("host2", cmd="nope")
            )
            with cd(support):
                _run_fab("two-hosts")

        def host_string_shorthand_works_ok(self, remote):
            remote.expect(host="host1", port=1234, user="someuser")
            with cd(support):
                _run_fab("hosts-are-host-stringlike")

        def may_give_Connection_init_kwarg_dicts(self, remote):
            remote.expect_sessions(
                Session("host1", user="admin", cmd="nope"),
                Session("host2", cmd="nope"),
            )
            with cd(support):
                _run_fab("hosts-are-init-kwargs")

        def may_give_mixed_value_types(self, remote):
            remote.expect_sessions(
                Session("host1", user="admin", cmd="nope"),
                Session("host2", cmd="nope"),
            )
            with cd(support):
                _run_fab("hosts-are-mixed-values")

    class no_hosts_flag_or_task_arg:
        def calls_task_once_with_invoke_context(self):
            with cd(support):
                _run_fab("expect-vanilla-Context")

        def vanilla_Invoke_task_works_too(self):
            with cd(support):
                _run_fab("vanilla-Task-works-ok")

        @raises(NothingToDo)
        def generates_exception_if_combined_with_remainder(self):
            _run_fab("-- nope")

        def invokelike_multitask_invocation_preserves_config_mutation(self):
            # Mostly a guard against Executor subclass tweaks breaking Invoke
            # behavior added in pyinvoke/invoke#309
            with cd(support):
                _run_fab("mutate expect-mutation")

    class runtime_identity_file:
        def dash_i_supplies_default_connect_kwarg_key_filename(self):
            # NOTE: the expect-identity task in tests/_support/fabfile.py
            # performs asserts about its context's .connect_kwargs value,
            # relying on other tests to prove connect_kwargs makes its way into
            # that context.
            with cd(support):
                _run_fab("-i identity.key expect-identity")

        def double_dash_identity_also_works(self):
            with cd(support):
                _run_fab("--identity identity.key expect-identity")

        def may_be_given_multiple_times(self):
            with cd(support):
                _run_fab("-i identity.key -i identity2.key expect-identities")

    class secrets_prompts:
        @patch("fabric.main.getpass.getpass")
        def _expect_prompt(self, getpass, flag, key, value, prompt):
            getpass.return_value = value
            with cd(support):
                # Expect that the given key was found in the context.
                cmd = "-c prompting {} expect-connect-kwarg --key {} --val {}"
                _run_fab(cmd.format(flag, key, value))
            # Then we also expect that getpass was called w/ expected prompt
            getpass.assert_called_once_with(prompt)

        def password_prompt_updates_connect_kwargs(self):
            self._expect_prompt(
                flag="--prompt-for-login-password",
                key="password",
                value="mypassword",
                prompt="Enter login password for use with SSH auth: ",
            )

        def passphrase_prompt_updates_connect_kwargs(self):
            self._expect_prompt(
                flag="--prompt-for-passphrase",
                key="passphrase",
                value="mypassphrase",
                prompt="Enter passphrase for use unlocking SSH keys: ",
            )

<<<<<<< HEAD

class main:
    "__main__"

    def python_dash_m_acts_like_fab(self, capsys):
        # Rehash of version output test, but using 'python -m fabric'
        expected_output = r"""
Fabric .+
Paramiko .+
Invoke .+
""".strip()
        output = run("python -m fabric --version", hide=True, in_stream=False)
        assert re.match(expected_output, output.stdout)
=======
    class configuration_updating_and_merging:
        def key_filename_can_be_set_via_non_override_config_levels(self):
            # Proves/protects against #1762, where eg key_filenames gets
            # 'reset' to an empty list. Arbitrarily uses the 'yml' level of
            # test fixtures, which has a fabric.yml w/ a
            # connect_kwargs.key_filename value of [private.key, other.key].
            with cd(os.path.join(support, "yml_conf")):
                fab_program.run("fab expect-conf-key-filename")

        def cli_identity_still_overrides_when_non_empty(self):
            with cd(os.path.join(support, "yml_conf")):
                fab_program.run("fab -i cli.key expect-cli-key-filename")
>>>>>>> 52ed270e
<|MERGE_RESOLUTION|>--- conflicted
+++ resolved
@@ -294,7 +294,19 @@
                 prompt="Enter passphrase for use unlocking SSH keys: ",
             )
 
-<<<<<<< HEAD
+    class configuration_updating_and_merging:
+        def key_filename_can_be_set_via_non_override_config_levels(self):
+            # Proves/protects against #1762, where eg key_filenames gets
+            # 'reset' to an empty list. Arbitrarily uses the 'yml' level of
+            # test fixtures, which has a fabric.yml w/ a
+            # connect_kwargs.key_filename value of [private.key, other.key].
+            with cd(os.path.join(support, "yml_conf")):
+                fab_program.run("fab expect-conf-key-filename")
+
+        def cli_identity_still_overrides_when_non_empty(self):
+            with cd(os.path.join(support, "yml_conf")):
+                fab_program.run("fab -i cli.key expect-cli-key-filename")
+
 
 class main:
     "__main__"
@@ -307,18 +319,4 @@
 Invoke .+
 """.strip()
         output = run("python -m fabric --version", hide=True, in_stream=False)
-        assert re.match(expected_output, output.stdout)
-=======
-    class configuration_updating_and_merging:
-        def key_filename_can_be_set_via_non_override_config_levels(self):
-            # Proves/protects against #1762, where eg key_filenames gets
-            # 'reset' to an empty list. Arbitrarily uses the 'yml' level of
-            # test fixtures, which has a fabric.yml w/ a
-            # connect_kwargs.key_filename value of [private.key, other.key].
-            with cd(os.path.join(support, "yml_conf")):
-                fab_program.run("fab expect-conf-key-filename")
-
-        def cli_identity_still_overrides_when_non_empty(self):
-            with cd(os.path.join(support, "yml_conf")):
-                fab_program.run("fab -i cli.key expect-cli-key-filename")
->>>>>>> 52ed270e
+        assert re.match(expected_output, output.stdout)