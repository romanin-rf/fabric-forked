--- conflicted
+++ resolved
@@ -18,18 +18,10 @@
 from _util import expect, support, config_file, trap
 
 
-<<<<<<< HEAD
-# Crappy helper to inject a test-only runtime config into test invocations.
-# TODO: leverage INVOKE_RUNTIME_CONFIG in/after Fabric 2.2
-def _run_fab(argstr, **kwargs):
-    cmd = "fab -f {} {}".format(config_file, argstr)
-    return fab_program.run(cmd, **kwargs)
-=======
 # Designate a runtime config file intended for the test environment; it does
 # things like automatically mute stdin so test harnesses that care about stdin
 # don't get upset.
 os.environ["INVOKE_RUNTIME_CONFIG"] = config_file
->>>>>>> 4da29e1c
 
 
 class Fab_:
