#!/usr/bin/env python

import os
import setuptools

# Enable the option of building/installing Fabric 2.x as "fabric2". This allows
# users migrating from 1.x to 2.x to have both in the same process space and
# migrate piecemeal.
#
# NOTE: this requires some irritating tomfoolery; to wit:
# - the repo has a fabric2/ symlink to fabric/ so that things looking for
# fabric2/<whatever> will find it OK, whether that's code in here or deeper in
# setuptools/wheel/etc
# - wheels do _not_ execute this on install, only on generation, so maintainers
# just build wheels with the env var below turned on, and those wheels install
# 'fabric2' no problem
# - sdists execute this _both_ on package creation _and_ on install, so the env
# var only helps with inbound package metadata; on install by a user, if they
# don't have the env var, they'd end up with errors because this file tries to
# look in fabric/, not fabric2/
# - thus, we use a different test that looks locally to see if only one dir
# is present, and that overrides the env var test.
#
# See also sites/www/installing.txt.

env_wants_v2 = os.environ.get("PACKAGE_AS_FABRIC2", False)

here = os.path.abspath(os.path.dirname(__file__))
fabric2_present = os.path.isdir(os.path.join(here, "fabric2"))
fabric_present = os.path.isdir(os.path.join(here, "fabric"))
only_v2_present = fabric2_present and not fabric_present

package_name = "fabric"
binary_name = "fab"
if env_wants_v2 or only_v2_present:
    package_name = "fabric2"
    binary_name = "fab2"
packages = setuptools.find_packages(
    include=[package_name, "{}.*".format(package_name)]
)

# Version info -- read without importing
_locals = {}
with open(os.path.join(package_name, "_version.py")) as fp:
    exec(fp.read(), None, _locals)
version = _locals["__version__"]

# Frankenstein long_description: changelog note + README
long_description = """
To find out what's new in this version of Fabric, please see `the changelog
<http://fabfile.org/changelog.html>`_.

{}
""".format(
    open("README.rst").read()
)

testing_deps = ["mock>=2.0.0,<3.0"]
pytest_deps = ["pytest>=3.2.5,<4.0"]

setuptools.setup(
    name=package_name,
    version=version,
    description="High level SSH command execution",
    license="BSD",
    long_description=long_description,
    author="Jeff Forcier",
    author_email="jeff@bitprophet.org",
    url="http://fabfile.org",
    install_requires=[
        "invoke>=1.0,<2.0",
        "paramiko>=2.4",
        "cryptography>=1.1",
    ],
<<<<<<< HEAD
    extras_require={
        "testing": testing_deps,
        "pytest": testing_deps + pytest_deps,
    },
    packages=[package_name],
=======
    packages=packages,
>>>>>>> ce11b0cb
    entry_points={
        "console_scripts": [
            "{} = {}.main:program.run".format(binary_name, package_name)
        ]
    },
    classifiers=[
        "Development Status :: 5 - Production/Stable",
        "Environment :: Console",
        "Intended Audience :: Developers",
        "Intended Audience :: System Administrators",
        "License :: OSI Approved :: BSD License",
        "Operating System :: POSIX",
        "Operating System :: Unix",
        "Operating System :: MacOS :: MacOS X",
        "Operating System :: Microsoft :: Windows",
        "Programming Language :: Python",
        "Programming Language :: Python :: 2",
        "Programming Language :: Python :: 2.7",
        "Programming Language :: Python :: 3",
        "Programming Language :: Python :: 3.4",
        "Programming Language :: Python :: 3.5",
        "Programming Language :: Python :: 3.6",
        "Topic :: Software Development",
        "Topic :: Software Development :: Build Tools",
        "Topic :: Software Development :: Libraries",
        "Topic :: Software Development :: Libraries :: Python Modules",
        "Topic :: System :: Clustering",
        "Topic :: System :: Software Distribution",
        "Topic :: System :: Systems Administration",
    ],
)<|MERGE_RESOLUTION|>--- conflicted
+++ resolved
@@ -72,15 +72,11 @@
         "paramiko>=2.4",
         "cryptography>=1.1",
     ],
-<<<<<<< HEAD
     extras_require={
         "testing": testing_deps,
         "pytest": testing_deps + pytest_deps,
     },
-    packages=[package_name],
-=======
     packages=packages,
->>>>>>> ce11b0cb
     entry_points={
         "console_scripts": [
             "{} = {}.main:program.run".format(binary_name, package_name)
